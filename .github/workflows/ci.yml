name: CI

on:
  push:
    branches:
      - '**'
  repository_dispatch:
    types:
      check_connector_for_breaking_changes

jobs:
    build:
        runs-on: ubuntu-latest

        steps:
            - uses: actions/checkout@v2
            - name: Ballerina Build
              uses: ballerina-platform/ballerina-action/@nightly
              with:
                  args: pack ./onedrive
            - name: Ballerina Test
              uses: ballerina-platform/ballerina-action/@nightly
              with:
                  args: test --code-coverage ./onedrive
              env:
                  REFRESH_URL: ${{ secrets.REFRESH_URL }}
                  REFRESH_TOKEN: ${{ secrets.REFRESH_TOKEN }}
                  CLIENT_ID: ${{ secrets.CLIENT_ID }}
                  CLIENT_SECRET: ${{ secrets.CLIENT_SECRET }}
            
            # Read the ballerina test results
            - name: Read Ballerina Test Results
              id: test_results
              run: |
                content=`cat ./onedrive/target/report/test_results.json`                
                content="${content//'%'/'%25'}"
                content="${content//$'\n'/'%0A'}"
                content="${content//$'\r'/'%0D'}"
                echo "::set-output name=testResultsJson::$content"

            # Print the code coverage information
            - name: Code Coverage
              run: |
<<<<<<< HEAD
                echo "Covered Code Lines : ${{fromJson(steps.test_results.outputs.testResultsJson).coveredLines}}"
                echo "Total Code Lines : $(expr ${{fromJson(steps.test_results.outputs.testResultsJson).missedLines}} + ${{fromJson(steps.test_results.outputs.testResultsJson).coveredLines}})"
                echo "Code Coverage Percentage : ${{fromJson(steps.test_results.outputs.testResultsJson).coveragePercentage}}"
=======
                echo "Code Coverage Percentage : ${{fromJson(steps.test_results.outputs.testResultsJson).coveragePercentage}}"

            - name: Alert notifier on failure
              if: failure() && (github.event.action == 'check_connector_for_breaking_changes')
              run: |
                curl -X POST \
                'https://api.github.com/repos/ballerina-platform/ballerina-release/dispatches' \
                --header 'Accept: application/vnd.github.v3+json' \
                --header 'Authorization: Bearer ${{ secrets.BALLERINA_BOT_TOKEN }}' \
                --data-raw '{
                  "event_type": "notify-ballerinax-connector-build-failure",
                  "client_payload": {
                    "repoName": "module-ballerinax-microsoft.onedrive",
                    "workflow": "CI"
                  }
                }'
>>>>>>> 63fea2e1
<|MERGE_RESOLUTION|>--- conflicted
+++ resolved
@@ -41,11 +41,8 @@
             # Print the code coverage information
             - name: Code Coverage
               run: |
-<<<<<<< HEAD
                 echo "Covered Code Lines : ${{fromJson(steps.test_results.outputs.testResultsJson).coveredLines}}"
                 echo "Total Code Lines : $(expr ${{fromJson(steps.test_results.outputs.testResultsJson).missedLines}} + ${{fromJson(steps.test_results.outputs.testResultsJson).coveredLines}})"
-                echo "Code Coverage Percentage : ${{fromJson(steps.test_results.outputs.testResultsJson).coveragePercentage}}"
-=======
                 echo "Code Coverage Percentage : ${{fromJson(steps.test_results.outputs.testResultsJson).coveragePercentage}}"
 
             - name: Alert notifier on failure
@@ -61,5 +58,4 @@
                     "repoName": "module-ballerinax-microsoft.onedrive",
                     "workflow": "CI"
                   }
-                }'
->>>>>>> 63fea2e1
+                }'